"""
This code contains the TimingConfiguration class, which is used to load configuration files and perform
actions, with items then passed to the notebooks.

Very basic usage:
    from timingconfiguration import TimingConfiguration
    tc = TimingConfiguration(CONFIGFILE)
"""
import io
import os
import pint.toa as toa
import pint.models as model
import pint.fitter
import numpy as np
import astropy.units as u
from astropy import log
import yaml
import glob
from timing_analysis.utils import write_if_changed, apply_cut_flag, apply_cut_select
from timing_analysis.lite_utils import new_changelog_entry
from timing_analysis.defaults import *

class TimingConfiguration:
    """
    This class contains the functionality to read
    from a configuration file and send that information
    to the timing notebooks.
    """
    def __init__(self, filename="config.yaml", tim_directory=None, par_directory=None):
        """
        Initialization method.

        Normally config files are written to be run from the root of a
        git checkout on the NANOGrav notebook server. If you want to run
        them from somewhere else, you may need to override these directories
        when you construct the TimingConfiguration object; this will not
        change what is recorded in the config file.

        Parameters
        ==========
        filename (optional) : path to the configuration file
        tim_directory (optional) : override the tim directory specified in the config
        par_directory (optional) : override the par directory specified in the config
        """
        self.filename = filename
        with open(filename) as FILE:
            self.config = yaml.load(FILE, Loader=yaml.FullLoader)
        self.tim_directory = self.config['tim-directory'] if tim_directory is None else tim_directory
        self.par_directory = self.config['par-directory'] if par_directory is None else par_directory
        self.skip_check = self.config['skip-check'] if 'skip-check' in self.config.keys() else ''

    def get_source(self):
        """ Return the source name """
        return self.config['source']

    def get_compare_model(self):
        """ Return the timing model file to compare with """
        if "compare-model" in self.config.keys() and self.config['compare-model'] is not None:
            return os.path.join(self.par_directory, self.config['compare-model'])
        return None

    def get_free_params(self, fitter):
        """Return list of free parameters"""
        if self.config["free-dmx"]:
            return self.config['free-params'] + [p for p in fitter.model.params if p.startswith("DMX_")]
        else:
            return self.config['free-params']

    def get_model_and_toas(self,usepickle=True,print_all_ignores=False,apply_initial_cuts=True, excised=False):
        """Return the PINT model and TOA objects"""
        par_path = os.path.join(self.par_directory,self.config["timing-model"])
        toas = self.config["toas"]

        # Individual tim file
        if isinstance(toas, str):
            toas = [toas]

        BIPM = self.get_bipm()
        EPHEM = self.get_ephem()
        m = model.get_model(par_path)

        if m.PSR.value != self.get_source():
            log.warning(f'{self.filename} source entry does not match par file value ({m.PSR.value}).')

        picklefilename = os.path.basename(self.filename) + ".pickle.gz"
        # Merge toa_objects (check this works for list of length 1)
        t = toa.get_TOAs([os.path.join(self.tim_directory,t) for t in toas],
                          usepickle=usepickle,
                          bipm_version=BIPM,
                          ephem=EPHEM,
                          planets=PLANET_SHAPIRO,
                          model=m,
                          picklefilename=picklefilename)

        # if we're dealing with wideband TOAs, each epoch has a single TOA, 
        # so don't bother checking to see if we can reduce entries
        if self.get_toa_type() == "NB":
            self.check_for_bad_epochs(t, threshold=0.9, print_all=print_all_ignores)

        # Make a clean copy of original TOAs table (to track cut TOAs, flag_values)
        t.renumber(index_order=False)  # Renumber so the index column matches the order of TOAs
        assert np.all(t.table["index"]==np.arange(len(t)))
        t.orig_table = t.table.copy()

        # If reading an intermediate (excised) tim file, can simply apply cuts
        if excised:
            apply_initial_cuts = False
            apply_cut_select(t,reason='existing cuts, pre-excised')

        # Add 'cut' flags to TOAs according to config 'ignore' block.
        if apply_initial_cuts:
            self.check_for_orphaned_recs(t)
            t = self.apply_ignore(t,specify_keys=['orphaned-rec','mjd-start','mjd-end','snr-cut','bad-range'])
            apply_cut_select(t,reason='initial cuts, specified keys')

        return m, t

    def check_file_outliers(self,toas,outpct_threshold=8.0):
        """ Check for files where Noutliers > nout_threshold, cut files where True 

        Parameters
        ==========
        toas: pint toas object
        outpct_threshold: float, optional
            cut file's remaining TOAs (maxout) if X% were flagged as outliers (default set by 5/64=8%)
        """
        names = np.array([f['name'] for f in toas.orig_table['flags']])
        cuts = np.array([f['cut'] if 'cut' in f else None for f in toas.orig_table['flags']])
        maxout_applied = False
        for name in set(names):
            nameinds = np.where([name == n for n in names])[0]
            ntoas_file = len(nameinds)
            nout_threshold = round(ntoas_file * outpct_threshold/100.0)
            file_cutlist = list(cuts[nameinds])
            outlier_cuts = ['outlier' in fc if fc else False for fc in file_cutlist]
            no_cuts = [not fc for fc in file_cutlist]
            if np.sum(outlier_cuts) > nout_threshold:
                if np.any(no_cuts):
                    log.warning(f"{name}: {outpct_threshold}% outlier threshold exceeded ({np.sum(outlier_cuts)}/{ntoas_file}), applying maxout cuts.")
                    dropinds = nameinds[np.array(no_cuts)]
                    apply_cut_flag(toas,dropinds,'maxout')
                    maxout_applied = True

        if maxout_applied: apply_cut_select(toas,reason=f"> {outpct_threshold}% outliers in file; maxout")

    def manual_cuts(self,toas,warn=False):
        """ Apply manual cuts after everything else and warn if redundant """
        #toas = self.apply_ignore(toas,specify_keys=['bad-toa','bad-epoch'],warn=warn)
        toas = self.apply_ignore(toas,specify_keys=['bad-toa'],warn=warn)
        apply_cut_select(toas,reason='manual cuts, specified keys')

        toas = self.apply_ignore(toas,specify_keys=['bad-epoch'],warn=warn)
        apply_cut_select(toas,reason='manual cuts, specified keys')

    def get_bipm(self):
        """ Return the bipm string """
        if "bipm" in self.config.keys():
            return self.config['bipm']
        return None #return some default value instead?

    def get_ephem(self):
        """ Return the ephemeris string """
        if "ephem" in self.config.keys():
            return self.config['ephem']
        return None #return some default value instead?

    def print_changelog(self):
        """Print changelog entries from .yaml in the notebook."""
        # If there's a changelog, write out its contents. If not, complain.
        if 'changelog' in self.config.keys():
            print('changelog:')
            if self.config['changelog'] is not None:
                for cl in self.config['changelog']:
                    print(f'  - {cl}')
            else:
                print('...no changelog entries currently exist.')
        else:
            print('YAML file does not include a changelog. Add \'changelog:\' and individual entries there.')

    def get_fitter(self):
        """ Return the fitter string (do more?) """
        if "fitter" in self.config.keys():
            return self.config['fitter']
        return None

    def construct_fitter(self, to, mo):
        """ Return the fitter, tracking pulse numbers if available """
        fitter_name = self.config['fitter']
        fitter_class = getattr(pint.fitter, fitter_name)
        return fitter_class(to, mo)

    def get_toa_type(self):
        """ Return the toa-type string """
        if "toa-type" in self.config.keys():
            return self.config['toa-type']
        return None

    def get_outfile_basename(self,ext=''):
        """ Return source.[nw]b basename (e.g. J1234+5678.nb) """
        basename = f'{self.get_source()}.{self.get_toa_type().lower()}'
        if ext: basename = '.'.join([basename,ext])
        return basename

    def get_niter(self):
        """ Return an integer of the number of iterations to fit """
        if "n-iterations" in self.config.keys():
            return int(self.config['n-iterations'])
        return 1

    def get_mjd_start(self):
        """Return mjd-start quantity (applies units days)"""
        if 'mjd-start' in self.config['ignore'].keys():
            return self.config['ignore']['mjd-start']
        return None

    def get_mjd_end(self):
        """Return mjd-end quantity (applies units days)"""
        if 'mjd-end' in self.config['ignore'].keys():
            return self.config['ignore']['mjd-end']
        return None

    def get_orphaned_rec(self):
        """Return orphaned receiver(s)"""
        if 'orphaned-rec' in self.config['ignore'].keys():
            return self.config['ignore']['orphaned-rec']
        return None 

    def get_snr_cut(self):
        """ Return value of the TOA S/N cut """
        if "snr-cut" in self.config['ignore'].keys():
            return self.config['ignore']['snr-cut']
        return None #return some default value instead?
     
    def get_bad_epochs(self):
        """ Return list of bad epochs (basenames: [backend]_[mjd]_[source]) """
        if 'bad-epoch' in self.config['ignore'].keys():
            return self.config['ignore']['bad-epoch']
        return None
    
    def get_bad_ranges(self):
        """ Return list of bad epoch ranges by MJD ([MJD1,MJD2])"""
        if 'bad-range' in self.config['ignore'].keys():
            return self.config['ignore']['bad-range']
        return None

    def get_bad_toas(self):
        """ Return list of bad TOAs (lists: [filename, channel, subint]) """
        if 'bad-toa' in self.config['ignore'].keys():
            return self.config['ignore']['bad-toa']
        return None

    def get_investigation_files(self):
        """ Makes a list from which the timer can choose which epochs they'd like to manually inspect"""
        ff_list = sorted(glob.glob('/nanograv/timing/releases/15y/toagen/data/*/*/*.ff'))
        match_epochs, match_toas = [], []
        # Note that you need the following check since this doesn't go through apply_ignore:
        if 'bad-epoch' in self.config['ignore'].keys() and self.config['ignore']['bad-epoch'] != None:
            for be in self.get_bad_epochs():
                if isinstance(be, list):
                    match_epochs.append([filenm for filenm in ff_list if be[0] in filenm])
                else: # bad-epoch entry is in the "old" style (just a string)
                    match_epochs.append([filenm for filenm in ff_list if be in filenm])
        if 'bad-toa' in self.config['ignore'].keys() and self.config['ignore']['bad-toa'] != None:
            for bt in self.get_bad_toas():
                match_toas.append([[filenm, bt[1], bt[2]] for filenm in ff_list if bt[0] in filenm])
        return sum(match_epochs,[]), sum(match_toas,[])
    
    def check_for_orphaned_recs(self, toas, nepochs_threshold=3):
        """Check for frontend/backend pairs that arise at or below threshold
        for number of epochs; also check that the set matches with those listed
        in the yaml.
        
        Parameters
        ==========
        toas: `pint.TOAs object`
        nepochs_threshold: int, optional
            Number of epochs at/below which a frontend/backend pair is orphaned.

        """
        febe_pairs = set(toas.get_flag_value('f')[0])
        log.info(f'Frontend/backend pairs present in this data set: {febe_pairs}')

        febe_to_cut = []
        for febe in febe_pairs:
            f_bool = np.array([f == febe for f in toas.get_flag_value('f')[0]])
            f_names = toas[f_bool].get_flag_value('name')[0]
            epochs = set(f_names)
            n_epochs = len(epochs)
            if n_epochs > nepochs_threshold:
                log.info(f'{febe} epochs: {n_epochs}')
            else:
                febe_to_cut.append(febe)

        if febe_to_cut and ('orphaned-rec' in self.config['ignore'].keys()):
            ftc = set(febe_to_cut)
            if not self.get_orphaned_rec(): orph = set()
            else: orph = set(self.get_orphaned_rec())
            # Do sets of receivers to cut and those listed in the yaml match?
            if not (ftc == orph):
                # Add/remove from orphaned-rec?
                if (ftc - orph):
                    log.warning(f"{nepochs_threshold} or fewer epochs, add to orphaned-rec: {', '.join(ftc-orph)}")
                elif (orph - ftc):
                    log.warning(f"Remove from orphaned-rec: {', '.join(orph-ftc)}")
            else:
                pass     
        elif febe_to_cut:  # ...but no orphaned-rec field in the ignore block.
            febe_cut_str = ', '.join(febe_to_cut)
            log.warning(f"Add orphaned-rec to the ignore block in {self.filename}.")
            log.warning(f"{nepochs_threshold} or fewer epochs, add to orphaned-rec: {febe_cut_str}")
            print(f"Add the following line to {self.filename}...")
            new_changelog_entry('CURATE',f"orphaned receivers ({nepochs_threshold} or fewer epochs): {febe_cut_str}")

        return None 

    def check_outlier(self):
        """Perform simple checks on yaml outlier block and prob-outlier field
        """
        REQUIRED_KEYS = ['method','n-burn','n-samples']
        try:
            EXISTING_KEYS = self.config['outlier'].keys()
            VALUED_KEYS = [k for k in EXISTING_KEYS if self.config['outlier'][k] is not None]

            missing_required = set(REQUIRED_KEYS)-set(EXISTING_KEYS)
            if len(missing_required):
                log.warning(f'Required outlier keys not present: {missing_required}')

            invalid = set(EXISTING_KEYS) - set(REQUIRED_KEYS)
            if len(invalid):
                log.warning(f'Invalid outlier keys present: {invalid}')

            valid_null = set(EXISTING_KEYS) - set(VALUED_KEYS) - invalid
            if len(valid_null):
                log.warning(f'Required outlier keys included, but NOT in use: {valid_null}')

            # Does outlier block exist and are basic parameters set? Compare to OUTLIER_SAMPLES.
            valid_valued = set(VALUED_KEYS) - invalid
            if len(valid_valued) == len(REQUIRED_KEYS):
                log.info(f'Outlier analysis ({self.get_outlier_method()}) will run with {self.get_outlier_samples()} ({self.get_outlier_burn()} burn-in).')

        except KeyError:
            log.warning('outlier block should be added to your config file.')
            # print an example?

        # Does prob-outlier exist and is it set? Compare to OUTLIER_THRESHOLD.
        try:
            if self.get_prob_outlier():
                log.info(f'TOAs with outlier probabilities higher than {self.get_prob_outlier()} will be cut.')
            else:
                log.warning('The prob-outlier field in your ignore block must be set for outlier cuts to be made properly.')
        except KeyError:
            log.warning("prob-outlier field should be added to your config file's ignore block.")

    def check_for_bad_epochs(self, toas, threshold=0.9, print_all=False):
        """Check the bad-toas entries for epochs where more than a given
        percentange of TOAs have been flagged. Make appropriate suggestions
        for the user to update the `bad-epoch` entries, and optionally
        supply the revised `bad-toa` entries.

        Parameters
        ----------
        toas: pint.TOA
            A PINT TOA object that contains a table of TOAs loaded

        threshold: float
            A threshold fraction used to determine whether to suggest adding
            a bad-epoch line to the config file. Should be in the range [0, 1].
            Default is 0.9.

        print_all: bool
            If True, print both the suggested bad-epoch lines AND the revised
            bad-toa lines, where the new bad-toa lines now have entries from
            the suggested bad-epochs removed. Default is False.
        """
        # get the list of bad-toas already in the config file
        # only continue if that list has entries
        provided_bad_toas = [t[:3] for t in self.get_bad_toas()] # ignores the 'reason' entry if present
        if isinstance(provided_bad_toas, list):
            bad_toa_epochs = np.asarray(provided_bad_toas)[:, 0]
            # how many bad TOAs per epoch?
            unique, counts = np.unique(bad_toa_epochs, return_counts=True)
            bad_toa_epoch_counts = dict(zip(unique, counts))

            # how many raw TOAs per epoch?
            toa_epochs = toas.get_flag_value("name")[0]
            unique, counts = np.unique(toa_epochs, return_counts=True)
            toa_epoch_counts = dict(zip(unique, counts))

            # get the list of bad-epochs already in the config
            provided_bad_epochs = self.get_bad_epochs()
            if not isinstance(provided_bad_epochs, list):
                provided_bad_epochs = []

            # are there any epochs that have too many bad TOAs?
            new_bad_epochs = []
            for k in bad_toa_epoch_counts:
                # at this point, TOAs could have already been removed,
                # so check that the key exists first
                if k in toa_epoch_counts.keys():
                    n_toas = toa_epoch_counts[k]
                    n_bad = bad_toa_epoch_counts[k]
                    bad_frac = float(n_bad) / n_toas
                    # check that the bad fraction exceeds the threshold
                    # AND that the current epoch isn't already listed
                    if bad_frac >= threshold and k not in provided_bad_epochs:
                        new_bad_epochs.append(k)

            # only bother printing anything if there's a suggestion
            if len(new_bad_epochs) > 0:
                log.warn(
                    f"More than {threshold * 100}% of TOAs have been excised for some epochs"
                )
                log.info("Consider adding the following to `bad-epoch` in your config file:")
                for e in new_bad_epochs:
                    print(f"    - '{e}'")

            # if requested to update the bad-toa lines, figure out which
            # entries need to be removed
            if print_all:
                all_bad_epochs = np.concatenate((new_bad_epochs, provided_bad_epochs))
                bad_toas_to_del = []
                for e in all_bad_epochs:
                    _idx = np.where(bad_toa_epochs == e)[0]
                    bad_toas_to_del.extend(_idx)
                new_bad_toa_list = np.delete(np.asarray(provided_bad_toas), bad_toas_to_del, 0)
                log.info("The `bad-toa` list in your config file can be reduced to:")
                for t in new_bad_toa_list:
                    print(f"    - ['{t[0]}',{t[1]},{t[2]}]")

    def get_prob_outlier(self):
        if "prob-outlier" in self.config['ignore'].keys():
            return self.config['ignore']['prob-outlier']
        return None #return some default value instead?

    def get_noise_dir(self):
        """ Return base directory for noise results """
        if 'results-dir' in self.config['noise'].keys():
            return self.config['noise']['results-dir']
        return None

    def get_ignore_dmx(self):
        """ Return ignore-dmx toggle """
        if 'ignore-dmx' in self.config['dmx'].keys():
            return self.config['dmx']['ignore-dmx']
        return None

    def get_fratio(self):
        """ Return desired frequency ratio """
        if 'fratio' in self.config['dmx'].keys():
            return self.config['dmx']['fratio']
        return FREQUENCY_RATIO

    def get_sw_delay(self):
        """ Return desired max(solar wind delay) threshold """
        if 'max-sw-delay' in self.config['dmx'].keys():
            return self.config['dmx']['max-sw-delay']
        return MAX_SOLARWIND_DELAY

    def get_custom_dmx(self):
        """ Return MJD/binning params for handling DM events, etc. """
        if 'custom-dmx' in self.config['dmx'].keys():
            return self.config['dmx']['custom-dmx']
        return None

    def get_outlier_burn(self):
        """ Return outlier analysis burn-in samples """
        if 'n-burn' in self.config['outlier'].keys():
            return self.config['outlier']['n-burn']
        return None

    def get_outlier_samples(self):
        """ Return number of samples for outlier analysis """
        if 'n-samples' in self.config['outlier'].keys():
            return self.config['outlier']['n-samples']
        return None

    def get_outlier_method(self):
        """ Return outlier analysis method """
        if 'method' in self.config['outlier'].keys():
            return self.config['outlier']['method']
        return None

    def apply_ignore(self,toas,specify_keys=None,warn=False):
        """ Basic checks and return TOA excision info. """
        OPTIONAL_KEYS = ['mjd-start','mjd-end','snr-cut','bad-toa','bad-range','bad-epoch',
                        'orphaned-rec','prob-outlier']  #, bad-ff
        EXISTING_KEYS = self.config['ignore'].keys()
        VALUED_KEYS = [k for k in EXISTING_KEYS if self.config['ignore'][k] is not None]

        missing_valid = set(OPTIONAL_KEYS)-set(EXISTING_KEYS)
        if len(missing_valid) and not specify_keys:
            log.info(f'Valid TOA excision keys not present: {missing_valid}')

        invalid = set(EXISTING_KEYS) - set(OPTIONAL_KEYS)
        if len(invalid):
            log.warning(f'Invalid TOA excision keys present: {invalid}')

        valid_null = set(EXISTING_KEYS) - set(VALUED_KEYS) - invalid
        if len(valid_null) and not specify_keys:
            log.info(f'TOA excision keys included, but NOT in use: {valid_null}')

        valid_valued = set(VALUED_KEYS) - invalid
        if len(valid_valued):
            # Provide capability to add -cut flags based on specific ignore fields
            if specify_keys is not None:
                valid_valued = valid_valued & set(specify_keys)
                log.info(f'Specified TOA excision keys: {valid_valued}')
            else:
                log.info(f'Valid TOA excision keys in use: {valid_valued}')
                 
        # All info here about selecting various TOAs.
        # Select TOAs to cut, then use apply_cut_flag.
        if 'orphaned-rec' in valid_valued:
            fs = np.array([f['f'] for f in toas.orig_table['flags']])
            for o in self.get_orphaned_rec():
                orphinds = np.where(fs==o)[0]
                apply_cut_flag(toas,orphinds,'orphaned',warn=warn)
        if 'mjd-start' in valid_valued:
            mjds = np.array([m for m in toas.orig_table['mjd_float']])
            startinds = np.where(mjds < self.get_mjd_start())[0]
            apply_cut_flag(toas,startinds,'mjdstart',warn=warn)
        if 'mjd-end' in valid_valued:
            mjds = np.array([m for m in toas.orig_table['mjd_float']])
            endinds = np.where(mjds > self.get_mjd_end())[0]
            apply_cut_flag(toas,endinds,'mjdend',warn=warn)
        if 'snr-cut' in valid_valued:
            snrs = np.array([f['snr'] for f in toas.orig_table['flags']])
            snrinds = np.where(snrs < self.get_snr_cut())[0]
            apply_cut_flag(toas,snrinds,'snr',warn=warn)
            if self.get_snr_cut() > 8.0 and self.get_toa_type() == 'NB':
                log.warning('snr-cut should be set to 8; try excising TOAs using other methods.')
            if self.get_snr_cut() > 25.0 and self.get_toa_type() == 'WB':
                log.warning('snr-cut should be set to 25; try excising TOAs using other methods.')
        if 'prob-outlier' in valid_valued:
            omethod = self.get_outlier_method().lower()  # accepts Gibbs and HMC, e.g.
            SUPPORTED_METHODS = ['gibbs','hmc']
            if omethod in SUPPORTED_METHODS:
                oflag = f'pout_{omethod}'
            else:
                log.warning(f'Outlier analysis method not recognized: {omethod}')
                oflag = f'pout_{omethod}'  # so that run doesn't crash
            pouts =  np.zeros(len(toas.orig_table))
            for i,fs in enumerate(toas.orig_table['flags']):
                if oflag in fs:
                    pouts[i] = fs[oflag]
            poutinds = np.where(pouts > self.get_prob_outlier())[0]
            oprob_flag = f'outlier{int(self.get_prob_outlier()*100)}'
            apply_cut_flag(toas,poutinds,oprob_flag,warn=warn)
        if 'bad-ff' in valid_valued:
            pass
        if 'bad-epoch' in valid_valued:
            logwarnepoch = False
            names = np.array([f['name'] for f in toas.orig_table['flags']])
            cuts = np.array([f['cut'] if 'cut' in f else None for f in toas.orig_table['flags']])
            for be in self.get_bad_epochs():
                if isinstance(be, list): # either it's just a list, or a list with a reason
                    if len(be) == 1: # i.e. no reason given
                        logwarnepoch = True
<<<<<<< HEAD
                    be = be[0]
                elif isinstance(be, str): # still in old format
                    logwarnepoch = True

                epochinds = np.where([be in n for n in names])[0]
                # Check bad-epoch entry only matches one file
                name_matches = set(names[epochinds])
                if len(name_matches) > 1:  # Help with fixing epoch -> file disambiguation
                    log.warning(f"Check {be} (matches multiple files): {name_matches}")
                    # Automatically explore matching files to see if any are immediately redundant.
                    for nm in name_matches:
                        matchinds = np.where([nm in n for n in names])[0]
                        remaining = np.array([not cut for cut in cuts[matchinds]])
                        alreadycut = np.invert(remaining)
                        if np.all(alreadycut):
                            log.warning(f"All TOAs from {nm} already cut: {set(cuts[matchinds][alreadycut])}")
                elif len(name_matches) == 1:
                    # Check bad-epoch entry is not redundant
                    remaining = np.array([not cut for cut in cuts[epochinds]])
                    alreadycut = np.invert(remaining)
                    if np.all(alreadycut):
                        log.warning(f"All TOAs from {be} already cut: {set(cuts[epochinds][alreadycut])}")
                    apply_cut_flag(toas,epochinds,'badepoch',warn=warn)
                else:
                    log.warning(f"bad-epoch entry does not match any TOAs: {be}")

                if logwarnepoch:
                    log.warning(f'One or more bad-epoch entries lack reasons for excision; please add them.')
=======
                    epochinds = np.where([be[0] in n for n in names])[0]
                elif isinstance(be, str): # still in old format             
                    logwarnepoch = True
                    epochinds = np.where([be in n for n in names])[0]
            if logwarnepoch:
                log.warning(f'One or more bad-epochs in the config file lack \'reason\' entries to explain their excision! Please add them.')
                apply_cut_flag(toas,epochinds,'badepoch',warn=warn)
>>>>>>> fde6efcd
        if 'bad-range' in valid_valued:
            mjds = np.array([m for m in toas.orig_table['mjd_float']])
            backends = np.array([f['be'] for f in toas.orig_table['flags']])
            for br in self.get_bad_ranges():
                if len(br) > 2:
                    rangeinds = np.where((mjds>br[0]) & (mjds<br[1]) & (backends==br[2]))[0]
                else:
                    rangeinds = np.where((mjds>br[0]) & (mjds<br[1]))[0]
                apply_cut_flag(toas,rangeinds,'badrange',warn=warn)
        if 'bad-toa' in valid_valued:
            logwarntoa = False
            names = np.array([f['name'] for f in toas.orig_table['flags']])
            subints = np.array([f['subint'] for f in toas.orig_table['flags']])
            if self.get_toa_type() == 'NB': chans = np.array([f['chan'] for f in toas.orig_table['flags']])
            btinds = []
            for bt in self.get_bad_toas():
<<<<<<< HEAD
                if len(bt) < 4: logwarntoa = True
=======
                if len(bt) == 3:
                    logwarntoa = True
>>>>>>> fde6efcd
                name,chan,subint = bt[:3]
                if self.get_toa_type() == 'NB':
                    bt_match = np.where((names==name) & (chans==chan) & (subints==subint))[0]
                else:
                    # don't match based on -chan flags, since WB TOAs don't have them
<<<<<<< HEAD
                    bt_match = np.where((names==name) & (subints==subint))[0]
                if len(bt_match): btinds.append(bt_match[0])
                else: log.warning(f"Listed bad TOA not matched: [{name}, {chan}, {subint}]")
            btinds = np.array(btinds)

            # Check for pre-existing cut flags:
            cuts = np.array([f['cut'] if 'cut' in f else None for f in toas.orig_table['flags']])
            remaining = np.array([not cut for cut in cuts[btinds]])
            alreadycut = np.invert(remaining)

            if np.any(alreadycut):
                log.info(f"{np.sum(alreadycut)} bad-toa entries already cut: {set(cuts[btinds][alreadycut])}")
                log.info(f"bad-toa list can be reduced to {np.sum(remaining)} entries...")
                for i in btinds[remaining]:
                    if self.get_toa_type() == 'NB': print(f"  - [{names[i]},{chans[i]},{subints[i]}]")
                    else: print(f"  - [{names[i]},None,{subints[i]}]")

            if logwarntoa:
                log.warning(f'One or more bad-toa entries lack reasons for excision; please add them.')

            apply_cut_flag(toas,np.array(btinds),'badtoa',warn=warn)

=======
                    btind = np.where((names==name) & (subints==subint))[0]
                apply_cut_flag(toas,btind,'badtoa',warn=warn)
            if logwarntoa:
                log.warning(f'One or more bad-toas in the config file lack \'reason\' entries to explain their excision! Please add them.')
>>>>>>> fde6efcd
        return toas<|MERGE_RESOLUTION|>--- conflicted
+++ resolved
@@ -556,7 +556,6 @@
                 if isinstance(be, list): # either it's just a list, or a list with a reason
                     if len(be) == 1: # i.e. no reason given
                         logwarnepoch = True
-<<<<<<< HEAD
                     be = be[0]
                 elif isinstance(be, str): # still in old format
                     logwarnepoch = True
@@ -585,15 +584,6 @@
 
                 if logwarnepoch:
                     log.warning(f'One or more bad-epoch entries lack reasons for excision; please add them.')
-=======
-                    epochinds = np.where([be[0] in n for n in names])[0]
-                elif isinstance(be, str): # still in old format             
-                    logwarnepoch = True
-                    epochinds = np.where([be in n for n in names])[0]
-            if logwarnepoch:
-                log.warning(f'One or more bad-epochs in the config file lack \'reason\' entries to explain their excision! Please add them.')
-                apply_cut_flag(toas,epochinds,'badepoch',warn=warn)
->>>>>>> fde6efcd
         if 'bad-range' in valid_valued:
             mjds = np.array([m for m in toas.orig_table['mjd_float']])
             backends = np.array([f['be'] for f in toas.orig_table['flags']])
@@ -610,18 +600,12 @@
             if self.get_toa_type() == 'NB': chans = np.array([f['chan'] for f in toas.orig_table['flags']])
             btinds = []
             for bt in self.get_bad_toas():
-<<<<<<< HEAD
                 if len(bt) < 4: logwarntoa = True
-=======
-                if len(bt) == 3:
-                    logwarntoa = True
->>>>>>> fde6efcd
                 name,chan,subint = bt[:3]
                 if self.get_toa_type() == 'NB':
                     bt_match = np.where((names==name) & (chans==chan) & (subints==subint))[0]
                 else:
                     # don't match based on -chan flags, since WB TOAs don't have them
-<<<<<<< HEAD
                     bt_match = np.where((names==name) & (subints==subint))[0]
                 if len(bt_match): btinds.append(bt_match[0])
                 else: log.warning(f"Listed bad TOA not matched: [{name}, {chan}, {subint}]")
@@ -644,10 +628,4 @@
 
             apply_cut_flag(toas,np.array(btinds),'badtoa',warn=warn)
 
-=======
-                    btind = np.where((names==name) & (subints==subint))[0]
-                apply_cut_flag(toas,btind,'badtoa',warn=warn)
-            if logwarntoa:
-                log.warning(f'One or more bad-toas in the config file lack \'reason\' entries to explain their excision! Please add them.')
->>>>>>> fde6efcd
         return toas